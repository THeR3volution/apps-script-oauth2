--- conflicted
+++ resolved
@@ -15,28 +15,18 @@
   "devDependencies": {
     "chai": "^4.1.2",
     "del": "^1.2.1",
-<<<<<<< HEAD
     "fibers": "^2.0.0",
-=======
     "eslint": "^4.17.0",
     "eslint-config-google": "^0.9.1",
->>>>>>> 4c96b8e0
     "gas-local": "^1.3.0",
     "gulp": "^3.9.1",
     "gulp-bump": "^0.3.1",
-<<<<<<< HEAD
     "gulp-clean": "^0.3.2",
     "gulp-concat": "^2.6.1",
-=======
-    "gulp-clean": "^0.3.1",
-    "gulp-concat": "^2.6.0",
     "gulp-eslint": "^4.0.2",
->>>>>>> 4c96b8e0
     "gulp-expose": "0.0.7",
-    "gulp-jshint": "^1.12.0",
     "gulp-rename": "^1.2.2",
     "jsdoc": "^3.5.5",
-    "jshint-stylish": "^2.2.1",
     "mocha": "^4.1.0"
   },
   "scripts": {
