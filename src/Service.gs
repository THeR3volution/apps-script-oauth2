--- conflicted
+++ resolved
@@ -46,7 +46,6 @@
 Service_.EXPIRATION_BUFFER_SECONDS_ = 60;
 
 /**
-<<<<<<< HEAD
  * The number of seconds that a token should remain in the cache.
  * @type {number}
  * @private
@@ -61,11 +60,8 @@
 Service_.LOCK_EXPIRATION_MILLISECONDS_ = 30 * 1000;
 
 /**
- * Sets the service's authorization base URL (required). For Google services this URL should be
-=======
  * Sets the service's authorization base URL (required). For Google services
  * this URL should be
->>>>>>> 4c96b8e0
  * https://accounts.google.com/o/oauth2/auth.
  * @param {string} authorizationBaseUrl The authorization endpoint base URL.
  * @return {Service_} This service, for chaining.
@@ -213,11 +209,11 @@
 };
 
 /**
-<<<<<<< HEAD
- * Sets the lock to use when checking and refreshing credentials (optional). Using a lock will
- * ensure that only one execution will be able to access the stored credentials at a time. This can
- * prevent race conditions that arise when two executions attempt to refresh an expired token.
- * @param {LockService.Lock} cache The lock to use when accessing credentials.
+ * Sets the lock to use when checking and refreshing credentials (optional).
+ * Using a lock will ensure that only one execution will be able to access the
+ * stored credentials at a time. This can prevent race conditions that arise
+ * when two executions attempt to refresh an expired token.
+ * @param {LockService.Lock} lock The lock to use when accessing credentials.
  * @return {Service_} This service, for chaining.
  */
 Service_.prototype.setLock = function(lock) {
@@ -226,14 +222,9 @@
 };
 
 /**
- * Sets the scope or scopes to request during the authorization flow (optional). If the scope value
- * is an array it will be joined using the separator before being sent to the server, which is
- * is a space character by default.
-=======
  * Sets the scope or scopes to request during the authorization flow (optional).
  * If the scope value is an array it will be joined using the separator before
  * being sent to the server, which is is a space character by default.
->>>>>>> 4c96b8e0
  * @param {string|Array.<string>} scope The scope or scopes to request.
  * @param {string} [optSeparator] The optional separator to use when joining
  *     multiple scopes. Default: space.
@@ -574,17 +565,9 @@
   validate_({
     'Property store': this.propertyStore_
   });
-<<<<<<< HEAD
-  var key = this.getPropertyKey_();
-  var value = JSON.stringify(token);
-  this.propertyStore_.setProperty(key, value);
-  if (this.cache_) {
-    this.cache_.put(key, value, Service_.CACHE_EXPIRATION_SECONDS_);
-=======
   if (!this.storage_) {
     var prefix = 'oauth2.' + this.serviceName_;
     this.storage_ = new Storage_(prefix, this.propertyStore_, this.cache_);
->>>>>>> 4c96b8e0
   }
   return this.storage_;
 };
@@ -594,57 +577,25 @@
  * @param {Object} token The token to save.
  * @private
  */
-<<<<<<< HEAD
+Service_.prototype.saveToken_ = function(token) {
+  this.getStorage().setValue(null, token);
+};
+
+/**
+ * Gets the token from the service's property store or cache.
+ * @return {Object} The token, or null if no token was found.
+ */
 Service_.prototype.getToken = function() {
-  validate_({
-    'Property store': this.propertyStore_
-  });
-
-  // Check in-memory cache.
-  if (this.token_) {
-    return this.token_;
-  }
-
   // If using locking, lock the service while retrieving the token.
   if (this.lock_ && !this.lock_.hasLock()) {
     this.lock_.waitLock(Service_.LOCK_EXPIRATION_MILLISECONDS_);
     var releaseLock = true;
   }
-
-  var key = this.getPropertyKey_();
-  var token = null;
-
-  // Check CacheService cache.
-  if (this.cache_ && (token = this.cache_.get(key))) {
-    token = JSON.parse(token);
-    this.token_ = token;
-
-  // Check PropertiesService store.
-  } else if ((token = this.propertyStore_.getProperty(key))) {
-    if (this.cache_) {
-      this.cache_.put(key, token, Service_.CACHE_EXPIRATION_SECONDS_);
-    }
-    token = JSON.parse(token);
-    this.token_ = token;
-  }
-
+  var token = this.getStorage().getValue(null);
   if (this.lock_ && releaseLock) {
     this.lock_.releaseLock();
   }
-
   return token;
-=======
-Service_.prototype.saveToken_ = function(token) {
-  this.getStorage().setValue(null, token);
->>>>>>> 4c96b8e0
-};
-
-/**
- * Gets the token from the service's property store or cache.
- * @return {Object} The token, or null if no token was found.
- */
-Service_.prototype.getToken = function() {
-  return this.getStorage().getValue(null);
 };
 
 /**
