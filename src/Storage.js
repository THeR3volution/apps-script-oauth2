--- conflicted
+++ resolved
@@ -54,28 +54,19 @@
  *     when fetching the value (the default is false).
  * @return {*} The stored value.
  */
-<<<<<<< HEAD
 Storage_.prototype.getValue = function(key, optSkipMemoryCheck) {
-  if (!optSkipMemoryCheck) {
-    // Check in-memory cache.
-    if (this.memory_[key]) {
-      return this.memory_[key];
-    }
-  }
-
-=======
-Storage_.prototype.getValue = function(key) {
->>>>>>> 3572ba7e
   var prefixedKey = this.getPrefixedKey_(key);
   var jsonValue;
   var value;
 
-  // Check memory.
-  if (value = this.memory_[key]) {
-    if (value === Storage_.CACHE_NULL_VALUE) {
-      return null;
+  if (!optSkipMemoryCheck) {
+    // Check in-memory cache.
+    if (value = this.memory_[key]) {
+      if (value === Storage_.CACHE_NULL_VALUE) {
+        return null;
+      }
+      return value;
     }
-    return value;
   }
 
   // Check cache.
