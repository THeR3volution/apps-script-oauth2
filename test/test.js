var assert = require('chai').assert;
var gas = require('gas-local');
var MockUrlFetchApp = require('./mocks/urlfetchapp');
var MockProperties = require('./mocks/properties');
var MockCache = require('./mocks/cache');
var MockLock = require('./mocks/lock');
var Future = require('fibers/future');

var mocks = {
  ScriptApp: {
    getScriptId: function() {
      return '12345';
    }
  },
  UrlFetchApp: new MockUrlFetchApp(),
  Utilities: {
    base64Encode: function(data) {
      return Buffer.from(data).toString('base64');
    }
  },
  __proto__: gas.globalMockDefault
};
var OAuth2 = gas.require('./src', mocks);

describe('Service', function() {
  describe('#getToken()', function() {
    it('should return null when no token is stored', function() {
      var service = OAuth2.createService('test')
          .setPropertyStore(new MockProperties())
          .setCache(new MockCache());

      assert.equal(service.getToken(), null);
    });

    it('should return null after the service is reset', function() {
      var service = OAuth2.createService('test')
          .setPropertyStore(new MockProperties())
          .setCache(new MockCache());
      var token = {
        access_token: 'foo'
      };
      service.saveToken_(token);
      assert.deepEqual(service.getToken(), token);

      service.reset();
      assert.equal(service.getToken(), null);
    });

    it('should load from the cache', function() {
      var token = {
        access_token: 'foo'
      };
      var cache = new MockCache({
        'oauth2.test': JSON.stringify(token)
      });
      var service = OAuth2.createService('test')
          .setPropertyStore(new MockProperties())
          .setCache(cache);
      assert.deepEqual(service.getToken(), token);
    });

    it('should load from the properties and set the cache', function() {
      var token = {
        access_token: 'foo'
      };
      var cache = new MockCache();
      var properties = new MockProperties({
        'oauth2.test': JSON.stringify(token)
      });
      var service = OAuth2.createService('test')
          .setPropertyStore(properties)
          .setCache(cache);

      assert.deepEqual(service.getToken(), token);
      assert.deepEqual(JSON.parse(cache.get('oauth2.test')), token);
    });

    it('should not hit the cache or properties on subsequent calls',
        function() {
      var cache = new MockCache();
      var properties = new MockProperties({
        'oauth2.test': JSON.stringify({
          access_token: 'foo'
        })
      });
      var service = OAuth2.createService('test')
          .setPropertyStore(properties)
          .setCache(cache);

      service.getToken();
      var cacheStart = cache.counter;
      var propertiesStart = properties.counter;
      for (var i = 0; i < 10; ++i) {
        service.getToken();
      }
      assert.equal(cache.counter, cacheStart);
      assert.equal(properties.counter, propertiesStart);
    });

<<<<<<< HEAD
    it('should skip the local memory cache when desired', function() {
      var properties = new MockProperties();
      var service = OAuth2.createService('test')
          .setPropertyStore(properties);
      var token = {
        access_token: 'foo'
      };
      service.saveToken_(token);

      var newToken = {
        access_token: 'bar'
      };
      properties.setProperty('oauth2.test', JSON.stringify(newToken));

      assert.deepEqual(service.getToken(true), newToken);
=======
    it('should load null tokens from the cache',
        function() {
      var cache = new MockCache();
      var properties = new MockProperties();
      for (var i = 0; i < 10; ++i) {
        var service = OAuth2.createService('test')
            .setPropertyStore(properties)
            .setCache(cache);
        service.getToken();
      }
      assert.equal(properties.counter, 1);
    });

    it('should load null tokens from memory',
        function() {
      var cache = new MockCache();
      var properties = new MockProperties();
      var service = OAuth2.createService('test')
          .setPropertyStore(properties)
          .setCache(cache);

      service.getToken();
      var cacheStart = cache.counter;
      var propertiesStart = properties.counter;
      for (var i = 0; i < 10; ++i) {
        service.getToken();
      }
      assert.equal(cache.counter, cacheStart);
      assert.equal(properties.counter, propertiesStart);
>>>>>>> 3572ba7e
    });
  });

  describe('#saveToken_()', function() {
    it('should save the token to the properties and cache', function() {
      var cache = new MockCache();
      var properties = new MockProperties();
      var service = OAuth2.createService('test')
          .setPropertyStore(properties)
          .setCache(cache);
      var token = {
        access_token: 'foo'
      };
      service.saveToken_(token);

      var key = 'oauth2.test';
      assert.deepEqual(JSON.parse(cache.get(key)), token);
      assert.deepEqual(JSON.parse(properties.getProperty(key)), token);
    });
  });

  describe('#reset()', function() {
    it('should delete the token from properties and cache', function() {
      var cache = new MockCache();
      var properties = new MockProperties();
      var service = OAuth2.createService('test')
          .setPropertyStore(properties)
          .setCache(cache);
      var key = 'oauth2.test';
      var token = {
        access_token: 'foo'
      };
      properties.setProperty(key, JSON.stringify(token));
      cache.put(key, JSON.stringify(token));
      service.token_ = token;

      service.reset();

      assert.notExists(cache.get(key));
      assert.notExists(properties.getProperty(key));
    });
  });

  describe('#hasAccess()', function() {
    it('should use the lock to prevent concurrent access', function(done) {
      var token = {
        granted_time: 100,
        expires_in: 100,
        refresh_token: 'bar'
      };
      var properties = new MockProperties({
        'oauth2.test': JSON.stringify(token)
      });

      mocks.UrlFetchApp.delayFunction = () => 100;
      mocks.UrlFetchApp.resultFunction = () => JSON.stringify({
        access_token: Math.random().toString(36)
      });

      var getAccessToken = function() {
        var service = OAuth2.createService('test')
            .setClientId('abc')
            .setClientSecret('def')
            .setTokenUrl('http://www.example.com')
            .setPropertyStore(properties)
            .setLock(new MockLock());
        if (service.hasAccess()) {
          return service.getAccessToken();
        } else {
          throw new Error('No access: ' + service.getLastError());
        };
      }.future();

      Future.task(function() {
        var first = getAccessToken();
        var second = getAccessToken();
        Future.wait(first, second);
        return [first.get(), second.get()];
      }).resolve(function(err, accessTokens) {
        if (err) {
          done(err);
        }
        assert.equal(accessTokens[0], accessTokens[1]);
        done();
      });
    });

    it('should not acquire a lock when the token is not expired', function() {
      var token = {
        granted_time: (new Date()).getTime(),
        expires_in: 1000,
        access_token: 'foo',
        refresh_token: 'bar'
      };
      var lock = new MockLock();
      var properties = new MockProperties({
        'oauth2.test': JSON.stringify(token)
      });
      var service = OAuth2.createService('test')
          .setClientId('abc')
          .setClientSecret('def')
          .setTokenUrl('http://www.example.com')
          .setPropertyStore(properties)
          .setLock(lock);
      service.hasAccess();
      assert.equal(lock.counter, 0);
    });

    it('should not acquire a lock when there is no refresh token', function() {
      var token = {
        granted_time: 100,
        expires_in: 100,
        access_token: 'foo',
      };
      var lock = new MockLock();
      var properties = new MockProperties({
        'oauth2.test': JSON.stringify(token)
      });
      var service = OAuth2.createService('test')
          .setClientId('abc')
          .setClientSecret('def')
          .setTokenUrl('http://www.example.com')
          .setPropertyStore(properties)
          .setLock(lock);
      service.hasAccess();
      assert.equal(lock.counter, 0);
    });
  });

  describe('#refresh()', function() {
    /*
      A race condition can occur when two executions attempt to refresh the
      token at the same time. Some OAuth implementations only allow one
      valid access token at a time, so we need to ensure that the last access
      token granted is the one that is persisted. To replicate this, we have the
      first exeuction wait longer for it's response to return through the
      "network" and have the second execution get it's response back sooner.
    */
    it('should use the lock to prevent race conditions', function(done) {
      var token = {
        granted_time: 100,
        expires_in: 100,
        refresh_token: 'bar'
      };
      var properties = new MockProperties({
        'oauth2.test': JSON.stringify(token)
      });

      var count = 0;
      mocks.UrlFetchApp.resultFunction = function() {
        return JSON.stringify({
          access_token: 'token' + count++
        });
      };
      var delayGenerator = function*() {
        yield 100;
        yield 10;
      }();
      mocks.UrlFetchApp.delayFunction = function() {
        return delayGenerator.next().value;
      };

      var refreshToken = function() {
        OAuth2.createService('test')
            .setClientId('abc')
            .setClientSecret('def')
            .setTokenUrl('http://www.example.com')
            .setPropertyStore(properties)
            .setLock(new MockLock())
            .refresh();
      }.future();

      Future.task(function() {
        var first = refreshToken();
        var second = refreshToken();
        Future.wait(first, second);
        return [first.get(), second.get()];
      }).resolve(function(err) {
        if (err) {
          done(err);
        }
        var storedToken = JSON.parse(properties.getProperty('oauth2.test'));
        assert.equal(storedToken.access_token, 'token1');
        done();
      });
    });
  });

  describe('#exchangeGrant_()', function() {
    var toLowerCaseKeys_ = OAuth2.toLowerCaseKeys_;

    it('should not set auth header if the grant type is not client_credentials',
        function(done) {
      mocks.UrlFetchApp.resultFunction = function(url, urlOptions) {
        assert.isUndefined(toLowerCaseKeys_(urlOptions.headers).authorization);
        done();
      };
      var service = OAuth2.createService('test')
          .setGrantType('fake')
          .setTokenUrl('http://www.example.com');
      service.exchangeGrant_();
    });

    it('should not set auth header if the client ID is not set',
        function(done) {
      mocks.UrlFetchApp.resultFunction = function(url, urlOptions) {
        assert.isUndefined(toLowerCaseKeys_(urlOptions.headers).authorization);
        done();
      };
      var service = OAuth2.createService('test')
          .setGrantType('client_credentials')
          .setTokenUrl('http://www.example.com');
      service.exchangeGrant_();
    });

    it('should not set auth header if the client secret is not set',
        function(done) {
      mocks.UrlFetchApp.resultFunction = function(url, urlOptions) {
        assert.isUndefined(toLowerCaseKeys_(urlOptions.headers).authorization);
        done();
      };
      var service = OAuth2.createService('test')
          .setGrantType('client_credentials')
          .setTokenUrl('http://www.example.com')
          .setClientId('abc');
      service.exchangeGrant_();
    });

    it('should not set auth header if it is already set',
        function(done) {
      mocks.UrlFetchApp.resultFunction = function(url, urlOptions) {
        assert.equal(toLowerCaseKeys_(urlOptions.headers).authorization,
            'something');
        done();
      };
      var service = OAuth2.createService('test')
          .setGrantType('client_credentials')
          .setTokenUrl('http://www.example.com')
          .setClientId('abc')
          .setClientSecret('def')
          .setTokenHeaders({
            authorization: 'something'
          });
      service.exchangeGrant_();
    });

    it('should set the auth header for the client_credentials grant type, if ' +
        'the client ID and client secret are set and the authorization header' +
        'is not already set', function(done) {
      mocks.UrlFetchApp.resultFunction = function(url, urlOptions) {
        assert.equal(toLowerCaseKeys_(urlOptions.headers).authorization,
            'Basic YWJjOmRlZg==');
        done();
      };
      var service = OAuth2.createService('test')
          .setGrantType('client_credentials')
          .setTokenUrl('http://www.example.com')
          .setClientId('abc')
          .setClientSecret('def');
      service.exchangeGrant_();
    });
  });
});

describe('Utilities', function() {
  describe('#extend_()', function() {
    var extend_ = OAuth2.extend_;
    var baseObj = {foo: [3]}; // An object with a non-primitive key-value
    it('should extend (left) an object', function() {
      var o = extend_(baseObj, {bar: 2});
      assert.deepEqual(o, {foo: [3], bar: 2});
    });
    it('should extend (right) an object', function() {
      var o = extend_({bar: 2}, baseObj);
      assert.deepEqual(o, {foo: [3], bar: 2});
    });
    it('should extend (merge) an object', function() {
      var o = extend_(baseObj, {foo: [100], bar: 2, baz: {}});
      assert.deepEqual(o, {foo: [100], bar: 2, baz: {}});
    });
  });

  describe('#toLowerCaseKeys_()', function() {
    var toLowerCaseKeys_ = OAuth2.toLowerCaseKeys_;

    it('should contain only lower-case keys', function() {
      var data = {
        'a': true,
        'A': true,
        'B': true,
        'Cc': true,
        'D2': true,
        'E!@#': true
      };
      var lowerCaseData = toLowerCaseKeys_(data);
      assert.deepEqual(lowerCaseData, {
        'a': true,
        'b': true,
        'cc': true,
        'd2': true,
        'e!@#': true
      });
    });

    it('should handle null, undefined, and empty objects', function() {
      assert.isNull(toLowerCaseKeys_(null));
      assert.isUndefined(toLowerCaseKeys_(undefined));
      assert.isEmpty(toLowerCaseKeys_({}));
    });
  });
});<|MERGE_RESOLUTION|>--- conflicted
+++ resolved
@@ -97,7 +97,6 @@
       assert.equal(properties.counter, propertiesStart);
     });
 
-<<<<<<< HEAD
     it('should skip the local memory cache when desired', function() {
       var properties = new MockProperties();
       var service = OAuth2.createService('test')
@@ -113,7 +112,8 @@
       properties.setProperty('oauth2.test', JSON.stringify(newToken));
 
       assert.deepEqual(service.getToken(true), newToken);
-=======
+    });
+
     it('should load null tokens from the cache',
         function() {
       var cache = new MockCache();
@@ -143,7 +143,6 @@
       }
       assert.equal(cache.counter, cacheStart);
       assert.equal(properties.counter, propertiesStart);
->>>>>>> 3572ba7e
     });
   });
 
